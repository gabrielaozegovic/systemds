--- conflicted
+++ resolved
@@ -42,14 +42,9 @@
 	GET_ACCURACY("getAccuracy", true),
 	ABSTAIN("abstain", true),
 	ACOS("acos", false),
-<<<<<<< HEAD
-	ALS_CG("als_cg", true),
-	ALS_DS("als_ds", true),
-=======
 	ALS("als", true),
 	ALS_CG("alsCG", true),
 	ALS_DS("alsDS", true),
->>>>>>> 8f179036
 	ASIN("asin", false),
 	ATAN("atan", false),
 	AVG_POOL("avg_pool", false),
